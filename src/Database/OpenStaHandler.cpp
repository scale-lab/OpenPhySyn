--- conflicted
+++ resolved
@@ -280,13 +280,6 @@
     auto                      all_libs = allLibs();
     for (auto& lib : all_libs)
     {
-<<<<<<< HEAD
-        auto lib_buffers = lib->buffers();
-        cells.insert(cells.end(), lib_buffers->begin(), lib_buffers->end());
-    }
-    return cells;
-}
-=======
         auto buff_libs = lib->buffers();
         cells.insert(cells.end(), buff_libs->begin(), buff_libs->end());
     }
@@ -312,7 +305,6 @@
     return nullptr;
 }
 
->>>>>>> 198071cd
 std::vector<LibraryCell*>
 OpenStaHandler::tieloCells() const
 {
