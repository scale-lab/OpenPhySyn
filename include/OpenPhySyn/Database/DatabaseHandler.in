// BSD 3-Clause License

// Copyright (c) 2019, SCALE Lab, Brown University
// All rights reserved.

// Redistribution and use in source and binary forms, with or without
// modification, are permitted provided that the following conditions are met:

// * Redistributions of source code must retain the above copyright notice, this
//   list of conditions and the following disclaimer.

// * Redistributions in binary form must reproduce the above copyright notice,
//   this list of conditions and the following disclaimer in the documentation
//   and/or other materials provided with the distribution.

// * Neither the name of the copyright holder nor the names of its
//   contributors may be used to endorse or promote products derived from
//   this software without specific prior written permission.

// THIS SOFTWARE IS PROVIDED BY THE COPYRIGHT HOLDERS AND CONTRIBUTORS "AS IS"
// AND ANY EXPRESS OR IMPLIED WARRANTIES, INCLUDING, BUT NOT LIMITED TO, THE
// IMPLIED WARRANTIES OF MERCHANTABILITY AND FITNESS FOR A PARTICULAR PURPOSE
// ARE DISCLAIMED. IN NO EVENT SHALL THE COPYRIGHT HOLDER OR CONTRIBUTORS BE
// LIABLE FOR ANY DIRECT, INDIRECT, INCIDENTAL, SPECIAL, EXEMPLARY, OR
// CONSEQUENTIAL DAMAGES (INCLUDING, BUT NOT LIMITED TO, PROCUREMENT OF
// SUBSTITUTE GOODS OR SERVICES; LOSS OF USE, DATA, OR PROFITS; OR BUSINESS
// INTERRUPTION) HOWEVER CAUSED AND ON ANY THEORY OF LIABILITY, WHETHER IN
// CONTRACT, STRICT LIABILITY, OR TORT (INCLUDING NEGLIGENCE OR OTHERWISE)
// ARISING IN ANY WAY OUT OF THE USE OF THIS SOFTWARE, EVEN IF ADVISED OF THE
// POSSIBILITY OF SUCH DAMAGE.

virtual std::vector<InstanceTerm*> inputPins(Instance* inst) const;
virtual std::vector<InstanceTerm*> outputPins(Instance* inst) const;
virtual std::vector<InstanceTerm*> filterPins(std::vector<InstanceTerm*>& terms,
                                              PinDirection* direction) const;
virtual std::vector<InstanceTerm*> fanoutPins(Net* net) const;
virtual std::vector<Instance*>     fanoutInstances(Net* net) const;
virtual std::vector<InstanceTerm*> levelDriverPins() const;
virtual std::vector<Instance*>     driverInstances() const;
virtual InstanceTerm*              faninPin(Net* net) const;
virtual InstanceTerm*              faninPin(InstanceTerm* term) const;
virtual std::vector<InstanceTerm*> pins(Net* net) const;
virtual std::vector<InstanceTerm*> pins(Instance* inst) const;
virtual Net*                       net(InstanceTerm* term) const;
virtual std::vector<InstanceTerm*> connectedPins(Net* net) const;
virtual std::set<BlockTerm*>       clockPins() const;
virtual Point                      location(InstanceTerm* term);
virtual Point                      location(Instance* inst);
virtual float                      area(Instance* inst);
virtual float                      area();
virtual void                       setLocation(Instance* inst, Point pt);
virtual LibraryTerm*               libraryPin(InstanceTerm* term) const;
virtual LibraryCell*               libraryCell(InstanceTerm* term) const;
virtual LibraryCell*               libraryCell(Instance* inst) const;
virtual LibraryCell*               libraryCell(const char* name) const;
virtual LibraryCell*               largestLibraryCell(LibraryCell* cell);
virtual double                     dbuToMeters(uint dist) const;
virtual bool                       isPlaced(InstanceTerm* term) const;
virtual bool                       isPlaced(Instance* inst) const;
virtual bool                       isDriver(InstanceTerm* term) const;
virtual Instance*                  instance(InstanceTerm* term) const;
virtual Instance*                  instance(const char* name) const;
virtual float                      pinCapacitance(InstanceTerm* term) const;
virtual float                      pinCapacitance(LibraryTerm* term) const;
virtual float pinAverageRise(LibraryTerm* from, LibraryTerm* to) const;
virtual float pinAverageFall(LibraryTerm* from, LibraryTerm* to) const;
virtual float pinAverageRiseTransition(LibraryTerm* from,
                                       LibraryTerm* to) const;
virtual float pinAverageFallTransition(LibraryTerm* from,
                                       LibraryTerm* to) const;
virtual float loadCapacitance(InstanceTerm* term) const;
virtual float maxLoad(LibraryCell* cell);
virtual float targetLoad(LibraryCell* cell);
virtual float gateDelay(Instance* inst, InstanceTerm* to, float in_slew = 0,
                        LibraryTerm* from = nullptr, float* drvr_slew = nullptr,
                        int rise_fall = -1);
virtual float maxLoad(LibraryTerm* term);
virtual Net*  net(const char* name) const;
virtual LibraryTerm* libraryPin(const char* cell_name,
                                const char* pin_name) const;
virtual LibraryTerm* libraryPin(LibraryCell* cell, const char* pin_name) const;
virtual std::vector<LibraryTerm*> libraryPins(Instance* inst) const;
virtual std::vector<LibraryTerm*> libraryPins(LibraryCell* cell) const;
virtual std::vector<LibraryTerm*> libraryInputPins(LibraryCell* cell) const;
virtual std::vector<LibraryTerm*> libraryOutputPins(LibraryCell* cell) const;
virtual bool                      isClocked(InstanceTerm* term) const;
virtual bool                      isPrimary(Net* net) const;
virtual bool                      isInput(InstanceTerm* term) const;
virtual bool                      isOutput(InstanceTerm* term) const;
virtual bool                      isAnyInput(InstanceTerm* term) const;
virtual bool                      isAnyOutput(InstanceTerm* term) const;
virtual bool                      isBiDriect(InstanceTerm* term) const;
virtual bool                      isTriState(InstanceTerm* term) const;
virtual bool                      isInput(LibraryTerm* term) const;
virtual bool                      isOutput(LibraryTerm* term) const;
virtual bool                      isAnyInput(LibraryTerm* term) const;
virtual bool                      isAnyOutput(LibraryTerm* term) const;
virtual bool                      isBiDriect(LibraryTerm* term) const;
virtual bool                      isTriState(LibraryTerm* term) const;
virtual bool      hasMaxCapViolation(InstanceTerm* term, float load_cap) const;
virtual bool      hasMaxCapViolation(InstanceTerm* term) const;
virtual Instance* createInstance(const char* inst_name, LibraryCell* cell);
virtual Net*      createNet(const char* net_name);
virtual void      connect(Net* net, InstanceTerm* term) const;
virtual InstanceTerm*          connect(Net* net, Instance* inst,
                                       LibraryTerm* port) const;
virtual void                   disconnect(InstanceTerm* term) const;
virtual int                    disconnectAll(Net* net) const;
virtual void                   del(Net* net) const;
virtual void                   clear() const;
virtual unsigned int           fanoutCount(Net* net) const;
virtual std::vector<PathPoint> criticalPath(int path_count = 1) const;
virtual std::vector<PathPoint> bestPath(int path_count = 1) const;
virtual bool isCommutative(InstanceTerm* first, InstanceTerm* second) const;
virtual bool dontUse(LibraryCell* cell) const;
virtual void resetDelays();
<<<<<<< HEAD
virtual void resetDelays(InstanceTerm* term);
=======
virtual void resetDelays(InstanceTerm *term);
>>>>>>> b8ede2bc
virtual std::vector<Net*>  nets() const;
virtual Block*             top() const;
virtual Library*           library() const;
virtual LibraryTechnology* technology() const;
virtual std::string        name(Block* object) const;
virtual std::string        name(Net* object) const;
virtual std::string        name(Instance* object) const;
virtual std::string        name(BlockTerm* object) const;
virtual std::string        name(Library* object) const;
virtual std::string        name(LibraryCell* object) const;
virtual std::string        name(LibraryTerm* object) const;
virtual std::string        topName() const;<|MERGE_RESOLUTION|>--- conflicted
+++ resolved
@@ -114,11 +114,7 @@
 virtual bool isCommutative(InstanceTerm* first, InstanceTerm* second) const;
 virtual bool dontUse(LibraryCell* cell) const;
 virtual void resetDelays();
-<<<<<<< HEAD
-virtual void resetDelays(InstanceTerm* term);
-=======
 virtual void resetDelays(InstanceTerm *term);
->>>>>>> b8ede2bc
 virtual std::vector<Net*>  nets() const;
 virtual Block*             top() const;
 virtual Library*           library() const;
